--- conflicted
+++ resolved
@@ -148,13 +148,11 @@
 
     def render_results(operation_results)
       response_doc = create_response_document(operation_results)
-<<<<<<< HEAD
-      render status: response_doc.status, json: response_doc.contents, content_type: JSONAPI::MEDIA_TYPE
-=======
 
       render_options = {
         status: response_doc.status,
-        json:   response_doc.contents
+        json:   response_doc.contents,
+        content_type: JSONAPI::MEDIA_TYPE
       }
 
       render_options[:location] = response_doc.contents[:data]["links"][:self] if (
@@ -162,7 +160,6 @@
       )
 
       render(render_options)
->>>>>>> 3ffbed8d
     end
 
     def create_response_document(operation_results)
