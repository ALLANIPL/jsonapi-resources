--- conflicted
+++ resolved
@@ -214,7 +214,6 @@
         custom_sort = _resource_klass.apply_sort(records, order_options, context)
         custom_sort.nil? ? default_sort(records, order_options) : custom_sort
       else
-<<<<<<< HEAD
         default_sort(records, order_options)
       end
     end
@@ -232,24 +231,8 @@
             order_by_query = "#{associations.last.name}_sorting.#{column_name} #{direction}"
             records = records.joins(joins_query).order(order_by_query)
           else
+            field = _resource_klass._attribute_delegated_name(field)
             records = records.order(field => direction)
-=======
-        if order_options.any?
-          order_options.each_pair do |field, direction|
-            if field.to_s.include?(".")
-              *model_names, column_name = field.split(".")
-
-              associations = _lookup_association_chain([records.model.to_s, *model_names])
-              joins_query = _build_joins([records.model, *associations])
-
-              # _sorting is appended to avoid name clashes with manual joins eg. overridden filters
-              order_by_query = "#{associations.last.name}_sorting.#{column_name} #{direction}"
-              records = records.joins(joins_query).order(order_by_query)
-            else
-              field = _resource_klass._attribute_delegated_name(field)
-              records = records.order(field => direction)
-            end
->>>>>>> 22110a6f
           end
         end
       end
