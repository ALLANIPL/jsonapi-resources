module JSONAPI
  class Processor
    include Callbacks
    define_jsonapi_resources_callbacks :find,
                                       :show,
                                       :show_relationship,
                                       :show_related_resource,
                                       :show_related_resources,
                                       :create_resource,
                                       :remove_resource,
                                       :replace_fields,
                                       :replace_to_one_relationship,
                                       :replace_polymorphic_to_one_relationship,
                                       :create_to_many_relationships,
                                       :replace_to_many_relationships,
                                       :remove_to_many_relationships,
                                       :remove_to_one_relationship,
                                       :operation

    class << self
      def processor_instance_for(resource_klass, operation_type, params)
        _processor_from_resource_type(resource_klass).new(resource_klass, operation_type, params)
      end

      def _processor_from_resource_type(resource_klass)
        processor = resource_klass.name.gsub(/Resource$/,'Processor').safe_constantize
        if processor.nil?
          processor = JSONAPI.configuration.default_processor_klass
        end

        return processor
      end
    end

    attr_reader :resource_klass, :operation_type, :params, :context, :result, :result_options

    def initialize(resource_klass, operation_type, params)
      @resource_klass = resource_klass
      @operation_type = operation_type
      @params = params
      @context = params[:context]
      @result = nil
      @result_options = {}
    end

    def process
      run_callbacks :operation do
        run_callbacks operation_type do
          @result = send(operation_type)
        end
      end

    rescue JSONAPI::Exceptions::Error => e
      @result = JSONAPI::ErrorsOperationResult.new(e.errors[0].code, e.errors)
    end

    def result_options
      options = {}
      options[:warnings] = params[:warnings] if params[:warnings]
      options
    end

    def find
      filters = params[:filters]
      include_directives = params[:include_directives]
      sort_criteria = params.fetch(:sort_criteria, [])
      paginator = params[:paginator]
      fields = params[:fields]

      verified_filters = resource_klass.verify_filters(filters, context)
      find_options = {
        context: context,
        include_directives: include_directives,
        sort_criteria: sort_criteria,
        paginator: paginator,
        fields: fields,
        caching: {
            cache_serializer_output: params[:cache_serializer_output],
            serializer: params[:serializer]
        }
      }

      resources = resource_klass.find(verified_filters, find_options)

      page_options = result_options
      if (JSONAPI.configuration.top_level_meta_include_record_count ||
        (paginator && paginator.class.requires_record_count))
        page_options[:record_count] = resource_klass.find_count(verified_filters,
                                                                context: context,
                                                                include_directives: include_directives)
      end

<<<<<<< HEAD
      if (JSONAPI.configuration.top_level_meta_include_page_count && paginator && page_options[:record_count])
        page_options[:page_count] = paginator.calculate_page_count(page_options[:record_count])
=======
      if (JSONAPI.configuration.top_level_meta_include_page_count && page_options[:record_count])
        page_options[:page_count] = paginator ? paginator.calculate_page_count(page_options[:record_count]) : 1
>>>>>>> e58687c1
      end

      if JSONAPI.configuration.top_level_links_include_pagination && paginator
        page_options[:pagination_params] = paginator.links_page_params(page_options.merge(fetched_resources: resources))
      end

      return JSONAPI::ResourcesOperationResult.new(:ok, resources, page_options)
    end

    def show
      include_directives = params[:include_directives]
      fields = params[:fields]
      id = params[:id]

      key = resource_klass.verify_key(id, context)

      find_options = {
        context: context,
        include_directives: include_directives,
        fields: fields,
        caching: {
            cache_serializer_output: params[:cache_serializer_output],
            serializer: params[:serializer]
        }
      }

      resource = resource_klass.find_by_key(key, find_options)

      return JSONAPI::ResourceOperationResult.new(:ok, resource, result_options)
    end

    def show_relationship
      parent_key = params[:parent_key]
      relationship_type = params[:relationship_type].to_sym

      parent_resource = resource_klass.find_by_key(parent_key, context: context)

      return JSONAPI::LinksObjectOperationResult.new(:ok,
                                                     parent_resource,
                                                     resource_klass._relationship(relationship_type),
                                                     result_options)
    end

    def show_related_resource
      source_klass = params[:source_klass]
      source_id = params[:source_id]
      relationship_type = params[:relationship_type].to_sym
      fields = params[:fields]

      # TODO Should fetch related_resource from cache if caching enabled
      source_resource = source_klass.find_by_key(source_id, context: context, fields: fields)

      related_resource = source_resource.public_send(relationship_type)

      return JSONAPI::ResourceOperationResult.new(:ok, related_resource, result_options)
    end

    def show_related_resources
      source_klass = params[:source_klass]
      source_id = params[:source_id]
      relationship_type = params[:relationship_type]
      filters = params[:filters]
      sort_criteria = params[:sort_criteria]
      paginator = params[:paginator]
      fields = params[:fields]
      include_directives = params[:include_directives]

      source_resource ||= source_klass.find_by_key(source_id, context: context, fields: fields)
      verified_filters = resource_klass.verify_filters(filters, context)

      rel_opts = {
        filters:  verified_filters,
        sort_criteria: sort_criteria,
        paginator: paginator,
        fields: fields,
        context: context,
        include_directives: include_directives,
        caching: {
            cache_serializer_output: params[:cache_serializer_output],
            serializer: params[:serializer]
        }
      }

      related_resources = source_resource.public_send(relationship_type, rel_opts)

      if ((JSONAPI.configuration.top_level_meta_include_record_count) ||
          (paginator && paginator.class.requires_record_count) ||
          (JSONAPI.configuration.top_level_meta_include_page_count))
        record_count = source_resource.count_for_relationship(relationship_type, rel_opts)
      end

      if (JSONAPI.configuration.top_level_meta_include_page_count && record_count)
        page_count = paginator.calculate_page_count(record_count)
      end

      pagination_params = if paginator && JSONAPI.configuration.top_level_links_include_pagination
                            page_options = {}
                            page_options[:record_count] = record_count if paginator.class.requires_record_count
                            paginator.links_page_params(page_options.merge(fetched_resources: related_resources))
                          else
                            {}
                          end

      opts = result_options
      opts.merge!(pagination_params: pagination_params) if JSONAPI.configuration.top_level_links_include_pagination
      opts.merge!(record_count: record_count) if JSONAPI.configuration.top_level_meta_include_record_count
      opts.merge!(page_count: page_count) if JSONAPI.configuration.top_level_meta_include_page_count

      return JSONAPI::RelatedResourcesOperationResult.new(:ok,
                                                          source_resource,
                                                          relationship_type,
                                                          related_resources,
                                                          opts)
    end

    def create_resource
      data = params[:data]
      resource = resource_klass.create(context)
      result = resource.replace_fields(data)

      return JSONAPI::ResourceOperationResult.new((result == :completed ? :created : :accepted), resource, result_options)
    end

    def remove_resource
      resource_id = params[:resource_id]

      resource = resource_klass.find_by_key(resource_id, context: context)
      result = resource.remove

      return JSONAPI::OperationResult.new(result == :completed ? :no_content : :accepted, result_options)
    end

    def replace_fields
      resource_id = params[:resource_id]
      data = params[:data]

      resource = resource_klass.find_by_key(resource_id, context: context)
      result = resource.replace_fields(data)

      return JSONAPI::ResourceOperationResult.new(result == :completed ? :ok : :accepted, resource, result_options)
    end

    def replace_to_one_relationship
      resource_id = params[:resource_id]
      relationship_type = params[:relationship_type].to_sym
      key_value = params[:key_value]

      resource = resource_klass.find_by_key(resource_id, context: context)
      result = resource.replace_to_one_link(relationship_type, key_value)

      return JSONAPI::OperationResult.new(result == :completed ? :no_content : :accepted, result_options)
    end

    def replace_polymorphic_to_one_relationship
      resource_id = params[:resource_id]
      relationship_type = params[:relationship_type].to_sym
      key_value = params[:key_value]
      key_type = params[:key_type]

      resource = resource_klass.find_by_key(resource_id, context: context)
      result = resource.replace_polymorphic_to_one_link(relationship_type, key_value, key_type)

      return JSONAPI::OperationResult.new(result == :completed ? :no_content : :accepted, result_options)
    end

    def create_to_many_relationships
      resource_id = params[:resource_id]
      relationship_type = params[:relationship_type].to_sym
      data = params[:data]

      resource = resource_klass.find_by_key(resource_id, context: context)
      result = resource.create_to_many_links(relationship_type, data)

      return JSONAPI::OperationResult.new(result == :completed ? :no_content : :accepted, result_options)
    end

    def replace_to_many_relationships
      resource_id = params[:resource_id]
      relationship_type = params[:relationship_type].to_sym
      data = params.fetch(:data)

      resource = resource_klass.find_by_key(resource_id, context: context)
      result = resource.replace_to_many_links(relationship_type, data)

      return JSONAPI::OperationResult.new(result == :completed ? :no_content : :accepted, result_options)
    end

    def remove_to_many_relationships
      resource_id = params[:resource_id]
      relationship_type = params[:relationship_type].to_sym
      associated_keys = params[:associated_keys]

      resource = resource_klass.find_by_key(resource_id, context: context)

      complete = true
      associated_keys.each do |key|
        result = resource.remove_to_many_link(relationship_type, key)
        if complete && result != :completed
          complete = false
        end
      end
      return JSONAPI::OperationResult.new(complete ? :no_content : :accepted, result_options)
    end

    def remove_to_one_relationship
      resource_id = params[:resource_id]
      relationship_type = params[:relationship_type].to_sym

      resource = resource_klass.find_by_key(resource_id, context: context)
      result = resource.remove_to_one_link(relationship_type)

      return JSONAPI::OperationResult.new(result == :completed ? :no_content : :accepted, result_options)
    end
  end
end<|MERGE_RESOLUTION|>--- conflicted
+++ resolved
@@ -90,13 +90,8 @@
                                                                 include_directives: include_directives)
       end
 
-<<<<<<< HEAD
       if (JSONAPI.configuration.top_level_meta_include_page_count && paginator && page_options[:record_count])
-        page_options[:page_count] = paginator.calculate_page_count(page_options[:record_count])
-=======
-      if (JSONAPI.configuration.top_level_meta_include_page_count && page_options[:record_count])
         page_options[:page_count] = paginator ? paginator.calculate_page_count(page_options[:record_count]) : 1
->>>>>>> e58687c1
       end
 
       if JSONAPI.configuration.top_level_links_include_pagination && paginator
