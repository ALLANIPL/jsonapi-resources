require 'jsonapi/operation'
require 'jsonapi/paginator'

module JSONAPI
  class Request
    attr_accessor :fields, :include, :filters, :sort_criteria, :errors, :operations,
                  :resource_klass, :context, :paginator, :source_klass, :source_id,
                  :include_directives, :params

    def initialize(params = nil, options = {})
      @params = params
      @context = options[:context]
      @key_formatter = options.fetch(:key_formatter, JSONAPI.configuration.key_formatter)
      @errors = []
      @operations = []
      @fields = {}
      @filters = {}
      @sort_criteria = [{ field: 'id', direction: :asc }]
      @source_klass = nil
      @source_id = nil
      @include_directives = nil
      @paginator = nil
      @id = nil

      setup_action(@params)
    end

    def setup_action(params)
      return if params.nil?

      @resource_klass ||= Resource.resource_for(params[:controller]) if params[:controller]

      unless params.nil?
        setup_action_method_name = "setup_#{params[:action]}_action"
        if respond_to?(setup_action_method_name)
          send(setup_action_method_name, params)
        end
      end
    rescue ActionController::ParameterMissing => e
      @errors.concat(JSONAPI::Exceptions::ParameterMissing.new(e.param).errors)
    end

    def setup_index_action(params)
      parse_fields(params[:fields])
      parse_include_directives(params[:include])
      set_default_filters
      parse_filters(params[:filter])
      parse_sort_criteria(params[:sort])
      parse_pagination(params[:page])
      add_find_operation
    end

    def setup_get_related_resource_action(params)
      initialize_source(params)
      parse_fields(params[:fields])
      parse_include_directives(params[:include])
      set_default_filters
      parse_filters(params[:filter])
      parse_sort_criteria(params[:sort])
      parse_pagination(params[:page])
      add_show_related_resource_operation(params[:relationship])
    end

    def setup_get_related_resources_action(params)
      initialize_source(params)
      parse_fields(params[:fields])
      parse_include_directives(params[:include])
      set_default_filters
      parse_filters(params[:filter])
      parse_sort_criteria(params[:sort])
      parse_pagination(params[:page])
      add_show_related_resources_operation(params[:relationship])
    end

    def setup_show_action(params)
      parse_fields(params[:fields])
      parse_include_directives(params[:include])
      @id = params[:id]
      add_show_operation
    end

    def setup_show_relationship_action(params)
      add_show_relationship_operation(params[:relationship], params.require(@resource_klass._as_parent_key))
    end

    def setup_create_action(params)
      parse_fields(params[:fields])
      parse_include_directives(params[:include])
      parse_add_operation(params.require(:data))
    end

    def setup_create_relationship_action(params)
      parse_add_relationship_operation(params.require(:data),
                                      params.require(:relationship),
                                      params.require(@resource_klass._as_parent_key))
    end

    def setup_update_relationship_action(params)
      parse_update_relationship_operation(params.fetch(:data),
                                         params.require(:relationship),
                                         params.require(@resource_klass._as_parent_key))
    end

    def setup_update_action(params)
      parse_fields(params[:fields])
      parse_include_directives(params[:include])
      parse_replace_operation(params.require(:data), params[:id])
    end

    def setup_destroy_action(params)
      parse_remove_operation(params)
    end

    def setup_destroy_relationship_action(params)
      parse_remove_relationship_operation(params)
    end

    def initialize_source(params)
      @source_klass = Resource.resource_for(params.require(:source))
      @source_id = @source_klass.verify_key(params.require(@source_klass._as_parent_key), @context)
    end

    def parse_pagination(page)
      paginator_name = @resource_klass._paginator
      @paginator = JSONAPI::Paginator.paginator_for(paginator_name).new(page) unless paginator_name == :none
    rescue JSONAPI::Exceptions::Error => e
      @errors.concat(e.errors)
    end

    def parse_fields(fields)
      return if fields.nil?

      extracted_fields = {}

      # Extract the fields for each type from the fields parameters
      if fields.is_a?(ActionController::Parameters)
        fields.each do |field, value|
          resource_fields = value.split(',') unless value.nil? || value.empty?
          extracted_fields[field] = resource_fields
        end
      else
        fail JSONAPI::Exceptions::InvalidFieldFormat.new
      end

      # Validate the fields
      extracted_fields.each do |type, values|
        underscored_type = unformat_key(type)
        extracted_fields[type] = []
        begin
          if type != format_key(type)
            fail JSONAPI::Exceptions::InvalidResource.new(type)
          end
          type_resource = Resource.resource_for(@resource_klass.module_path + underscored_type.to_s)
        rescue NameError
          @errors.concat(JSONAPI::Exceptions::InvalidResource.new(type).errors)
        rescue JSONAPI::Exceptions::InvalidResource => e
          @errors.concat(e.errors)
        end

        if type_resource.nil? || !(@resource_klass._type == underscored_type ||
          @resource_klass._has_relationship?(underscored_type))
          @errors.concat(JSONAPI::Exceptions::InvalidResource.new(type).errors)
        else
          unless values.nil?
            valid_fields = type_resource.fields.collect { |key| format_key(key) }
            values.each do |field|
              if valid_fields.include?(field)
                extracted_fields[type].push unformat_key(field)
              else
                @errors.concat(JSONAPI::Exceptions::InvalidField.new(type, field).errors)
              end
            end
          else
            @errors.concat(JSONAPI::Exceptions::InvalidField.new(type, 'nil').errors)
          end
        end
      end

      @fields = extracted_fields.deep_transform_keys { |key| unformat_key(key) }
    end

    def check_include(resource_klass, include_parts)
      relationship_name = unformat_key(include_parts.first)

      relationship = resource_klass._relationship(relationship_name)
      if relationship && format_key(relationship_name) == include_parts.first
        unless include_parts.last.empty?
          check_include(Resource.resource_for(@resource_klass.module_path + relationship.class_name.to_s.underscore), include_parts.last.partition('.'))
        end
      else
        @errors.concat(JSONAPI::Exceptions::InvalidInclude.new(format_key(resource_klass._type),
                                                               include_parts.first).errors)
      end
    end

    def parse_include_directives(include)
      return if include.nil?

      unless JSONAPI.configuration.allow_include
        fail JSONAPI::Exceptions::ParametersNotAllowed.new([:include])
      end

      included_resources = CSV.parse_line(include)
      return if included_resources.nil?

      include = []
      included_resources.each do |included_resource|
        check_include(@resource_klass, included_resource.partition('.'))
        include.push(unformat_key(included_resource).to_s)
      end

      @include_directives = JSONAPI::IncludeDirectives.new(include)
    end

    def parse_filters(filters)
      return unless filters

      unless JSONAPI.configuration.allow_filter
        fail JSONAPI::Exceptions::ParametersNotAllowed.new([:filter])
      end

      unless filters.class.method_defined?(:each)
        @errors.concat(JSONAPI::Exceptions::InvalidFiltersSyntax.new(filters).errors)
        return
      end

      filters.each do |key, value|
        filter = unformat_key(key)
        if @resource_klass._allowed_filter?(filter)
          @filters[filter] = value
        else
          @errors.concat(JSONAPI::Exceptions::FilterNotAllowed.new(filter).errors)
        end
      end
    end

    def set_default_filters
      @resource_klass._allowed_filters.each do |filter, opts|
        next if opts[:default].nil? || !@filters[filter].nil?
        @filters[filter] = opts[:default]
      end
    end

    def parse_sort_criteria(sort_criteria)
      return unless sort_criteria.present?

      unless JSONAPI.configuration.allow_sort
        fail JSONAPI::Exceptions::ParametersNotAllowed.new([:sort])
      end

      @sort_criteria = CSV.parse_line(URI.unescape(sort_criteria)).collect do |sort|
        if sort.start_with?('-')
          sort_criteria = { field: unformat_key(sort[1..-1]).to_s }
          sort_criteria[:direction] = :desc
        else
          sort_criteria = { field: unformat_key(sort).to_s }
          sort_criteria[:direction] = :asc
        end

        check_sort_criteria(@resource_klass, sort_criteria)
        sort_criteria
      end
    end

    def check_sort_criteria(resource_klass, sort_criteria)
      sort_field = sort_criteria[:field]
      sortable_fields = resource_klass.sortable_fields(context)

      unless sortable_fields.include? sort_field.to_sym
        @errors.concat(JSONAPI::Exceptions::InvalidSortCriteria
                         .new(format_key(resource_klass._type), sort_field).errors)
      end
    end

    def add_find_operation
      @operations.push JSONAPI::FindOperation.new(
        @resource_klass,
        context: @context,
        filters: @filters,
        include_directives: @include_directives,
        sort_criteria: @sort_criteria,
        paginator: @paginator
      )
    end

    def add_show_operation
      @operations.push JSONAPI::ShowOperation.new(
        @resource_klass,
        context: @context,
        id: @id,
        include_directives: @include_directives
      )
    end

    def add_show_relationship_operation(relationship_type, parent_key)
      @operations.push JSONAPI::ShowRelationshipOperation.new(
        @resource_klass,
        context: @context,
        relationship_type: relationship_type,
        parent_key: @resource_klass.verify_key(parent_key)
      )
    end

    def add_show_related_resource_operation(relationship_type)
      @operations.push JSONAPI::ShowRelatedResourceOperation.new(
        @resource_klass,
        context: @context,
        relationship_type: relationship_type,
        source_klass: @source_klass,
        source_id: @source_id
      )
    end

    def add_show_related_resources_operation(relationship_type)
      @operations.push JSONAPI::ShowRelatedResourcesOperation.new(
        @resource_klass,
        context: @context,
        relationship_type: relationship_type,
        source_klass: @source_klass,
        source_id: @source_id,
        filters: @source_klass.verify_filters(@filters, @context),
        sort_criteria: @sort_criteria,
        paginator: @paginator
      )
    end

    # TODO: Please remove after `createable_fields` is removed
    # :nocov:
    def creatable_fields
      if @resource_klass.respond_to?(:createable_fields)
        creatable_fields = @resource_klass.createable_fields(@context)
      else
        creatable_fields = @resource_klass.creatable_fields(@context)
      end
    end
    # :nocov:

    def parse_add_operation(data)
      Array.wrap(data).each do |params|
        verify_type(params[:type])

        data = parse_params(params, creatable_fields)
        @operations.push JSONAPI::CreateResourceOperation.new(
          @resource_klass,
          context: @context,
          data: data
        )
      end
    rescue JSONAPI::Exceptions::Error => e
      @errors.concat(e.errors)
    end

    def verify_type(type)
      if type.nil?
        fail JSONAPI::Exceptions::ParameterMissing.new(:type)
      elsif unformat_key(type).to_sym != @resource_klass._type
        fail JSONAPI::Exceptions::InvalidResource.new(type)
      end
    end

    def parse_to_one_links_object(raw)
      if raw.nil?
        return {
          type: nil,
          id: nil
        }
      end

      if !raw.is_a?(Hash) || raw.length != 2 || !(raw.key?('type') && raw.key?('id'))
        fail JSONAPI::Exceptions::InvalidLinksObject.new
      end

      {
        type: unformat_key(raw['type']).to_s,
        id: raw['id']
      }
    end

    def parse_to_many_links_object(raw)
      fail JSONAPI::Exceptions::InvalidLinksObject.new if raw.nil?

      links_object = {}
      if raw.is_a?(Array)
        raw.each do |link|
          link_object = parse_to_one_links_object(link)
          links_object[link_object[:type]] ||= []
          links_object[link_object[:type]].push(link_object[:id])
        end
      else
        fail JSONAPI::Exceptions::InvalidLinksObject.new
      end
      links_object
    end

    def parse_params(params, allowed_fields)
      verify_permitted_params(params, allowed_fields)

      checked_attributes = {}
      checked_to_one_relationships = {}
      checked_to_many_relationships = {}

      params.each do |key, value|
        case key.to_s
        when 'relationships'
          value.each do |link_key, link_value|
            param = unformat_key(link_key)
            relationship = @resource_klass._relationship(param)
            if relationship.is_a?(JSONAPI::Relationship::ToOne)
              if link_value.nil?
                linkage = nil
              else
                linkage = link_value[:data]
              end

              links_object = parse_to_one_links_object(linkage)
              if !relationship.polymorphic? && links_object[:type] && (links_object[:type].to_s != relationship.type.to_s)
                fail JSONAPI::Exceptions::TypeMismatch.new(links_object[:type])
              end

              unless links_object[:id].nil?
                relationship_resource = Resource.resource_for(@resource_klass.module_path + unformat_key(links_object[:type]).to_s)
                relationship_id = relationship_resource.verify_key(links_object[:id], @context)
                if relationship.polymorphic?
                  checked_to_one_relationships[param] = { id: relationship_id, type: unformat_key(links_object[:type].to_s) }
                else
                  checked_to_one_relationships[param] = relationship_id
                end
              else
                checked_to_one_relationships[param] = nil
              end
            elsif relationship.is_a?(JSONAPI::Relationship::ToMany)
              if link_value.is_a?(Array) && link_value.length == 0
                linkage = []
              elsif link_value.is_a?(Hash)
                linkage = link_value[:data]
              else
                fail JSONAPI::Exceptions::InvalidLinksObject.new
              end

              links_object = parse_to_many_links_object(linkage)

              # Since we do not yet support polymorphic relationships we will raise an error if the type does not match the
              # relationship's type.
              # ToDo: Support Polymorphic relationships

              if links_object.length == 0
                checked_to_many_relationships[param] = []
              else
                if links_object.length > 1 || !links_object.has_key?(unformat_key(relationship.type).to_s)
                  fail JSONAPI::Exceptions::TypeMismatch.new(links_object[:type])
                end

                links_object.each_pair do |type, keys|
                  relationship_resource = Resource.resource_for(@resource_klass.module_path + unformat_key(type).to_s)
                  checked_to_many_relationships[param] = relationship_resource.verify_keys(keys, @context)
                end
              end
            end
          end
        when 'id'
          checked_attributes['id'] = unformat_value(:id, value)
        when 'attributes'
          value.each do |key, value|
            param = unformat_key(key)
            checked_attributes[param] = unformat_value(param, value)
          end
        end
      end

      return {
        'attributes' => checked_attributes,
        'to_one' => checked_to_one_relationships,
        'to_many' => checked_to_many_relationships
      }.deep_transform_keys { |key| unformat_key(key) }
    end

    def unformat_value(attribute, value)
      value_formatter = JSONAPI::ValueFormatter.value_formatter_for(@resource_klass._attribute_options(attribute)[:format])
      value_formatter.unformat(value)
    end

    def verify_permitted_params(params, allowed_fields)
      formatted_allowed_fields = allowed_fields.collect { |field| format_key(field).to_sym }
      params_not_allowed = []

      params.each do |key, value|
        case key.to_s
        when 'relationships'
          value.each_key do |links_key|
            unless formatted_allowed_fields.include?(links_key.to_sym)
              params_not_allowed.push(links_key)
              unless JSONAPI.configuration.raise_if_parameters_not_allowed
                value.delete links_key
              end
            end
          end
        when 'attributes'
          value.each do |attr_key, _attr_value|
            params_not_allowed.push(attr_key) unless formatted_allowed_fields.include?(attr_key.to_sym)
          end
        when 'type', 'id'
        else
<<<<<<< HEAD
          unless formatted_allowed_fields.include?(key.to_sym)
            params_not_allowed.push(key)
            unless JSONAPI.configuration.raise_if_parameters_not_allowed
              params.delete key
            end
          end
        end
      end

      if params_not_allowed.length > 0 && JSONAPI.configuration.raise_if_parameters_not_allowed
        raise JSONAPI::Exceptions::ParametersNotAllowed.new(params_not_allowed)
      end
    end

    def parse_add_association_operation(data, association_type, parent_key)
      association = resource_klass._association(association_type)

      if association.is_a?(JSONAPI::Association::HasMany)
        ids = data.require(:ids)
        type = data.require(:type)
=======
          params_not_allowed.push(key)
        end
      end
>>>>>>> 743a2292

      fail JSONAPI::Exceptions::ParametersNotAllowed.new(params_not_allowed) if params_not_allowed.length > 0
    end

    # TODO: Please remove after `updateable_fields` is removed
    # :nocov:
    def updatable_fields
      if @resource_klass.respond_to?(:updateable_fields)
        @resource_klass.updateable_fields(@context)
      else
        @resource_klass.updatable_fields(@context)
      end
    end
    # :nocov:

    def parse_add_relationship_operation(data, relationship_type, parent_key)
      relationship = resource_klass._relationship(relationship_type)

      if relationship.is_a?(JSONAPI::Relationship::ToMany)
        object_params = { relationships: { format_key(relationship.name) => { data: data } } }
        verified_param_set = parse_params(object_params, updatable_fields)

        @operations.push JSONAPI::CreateToManyRelationshipOperation.new(
          resource_klass,
          context: @context,
          resource_id: parent_key,
          relationship_type: relationship_type,
          data: verified_param_set[:to_many].values[0]
        )
      end
    end

    def parse_update_relationship_operation(data, relationship_type, parent_key)
      relationship = resource_klass._relationship(relationship_type)
      if relationship.is_a?(JSONAPI::Relationship::ToOne)
        if relationship.polymorphic?
          object_params = { relationships: { format_key(relationship.name) => { data: data } } }
          verified_param_set = parse_params(object_params, updatable_fields)

          @operations.push JSONAPI::ReplacePolymorphicToOneRelationshipOperation.new(
                             resource_klass,
                             context: @context,
                             resource_id: parent_key,
                             relationship_type: relationship_type,
                             key_value: verified_param_set[:to_one].values[0][:id],
                             key_type: verified_param_set[:to_one].values[0][:type]
                           )
        else
          object_params = { relationships: { format_key(relationship.name) => { data: data } } }
          verified_param_set = parse_params(object_params, updatable_fields)

          @operations.push JSONAPI::ReplaceToOneRelationshipOperation.new(
                             resource_klass,
                             context: @context,
                             resource_id: parent_key,
                             relationship_type: relationship_type,
                             key_value: verified_param_set[:to_one].values[0]
                           )
        end
      elsif relationship.is_a?(JSONAPI::Relationship::ToMany)
        unless relationship.acts_as_set
          fail JSONAPI::Exceptions::ToManySetReplacementForbidden.new
        end

        object_params = { relationships: { format_key(relationship.name) => { data: data } } }
        verified_param_set = parse_params(object_params, updatable_fields)

        @operations.push JSONAPI::ReplaceToManyRelationshipOperation.new(
                           resource_klass,
                           context: @context,
                           resource_id: parent_key,
                           relationship_type: relationship_type,
                           data: verified_param_set[:to_many].values[0]
                         )
      end
    end

    def parse_single_replace_operation(data, keys, id_key_presence_check_required: true)
      fail JSONAPI::Exceptions::MissingKey.new if data[:id].nil?

      type = data[:type]
      if type.nil? || type != format_key(@resource_klass._type).to_s
        fail JSONAPI::Exceptions::ParameterMissing.new(:type)
      end

      key = data[:id]
      if id_key_presence_check_required && !keys.include?(key)
        fail JSONAPI::Exceptions::KeyNotIncludedInURL.new(key)
      end

      data.delete(:id) unless keys.include?(:id)

      verify_type(data[:type])

      @operations.push JSONAPI::ReplaceFieldsOperation.new(
        @resource_klass,
        context: @context,
        resource_id: key,
        data: parse_params(data, updatable_fields)
      )
    end

    def parse_replace_operation(data, keys)
      if data.is_a?(Array)
        fail JSONAPI::Exceptions::CountMismatch if keys.count != data.count

        data.each do |object_params|
          parse_single_replace_operation(object_params, keys)
        end
      else
        parse_single_replace_operation(data, [keys],
                                       id_key_presence_check_required: keys.present?)
      end

    rescue JSONAPI::Exceptions::Error => e
      @errors.concat(e.errors)
    end

    def parse_remove_operation(params)
      keys = parse_key_array(params.require(:id))

      keys.each do |key|
        @operations.push JSONAPI::RemoveResourceOperation.new(
          @resource_klass,
          context: @context,
          resource_id: key
        )
      end
    rescue JSONAPI::Exceptions::Error => e
      @errors.concat(e.errors)
    end

    def parse_remove_relationship_operation(params)
      relationship_type = params[:relationship]

      parent_key = params[resource_klass._as_parent_key]

      relationship = resource_klass._relationship(relationship_type)
      if relationship.is_a?(JSONAPI::Relationship::ToMany)
        keys = parse_key_array(params[:keys])
        keys.each do |key|
          @operations.push JSONAPI::RemoveToManyRelationshipOperation.new(
            resource_klass,
            context: @context,
            resource_id: parent_key,
            relationship_type: relationship_type,
            associated_key: key
          )
        end
      else
        @operations.push JSONAPI::RemoveToOneRelationshipOperation.new(
          resource_klass,
          context: @context,
          resource_id: parent_key,
          relationship_type: relationship_type
        )
      end
    end

    def parse_key_array(raw)
      @resource_klass.verify_keys(raw.split(/,/), context)
    end

    def format_key(key)
      @key_formatter.format(key)
    end

    def unformat_key(key)
      unformatted_key = @key_formatter.unformat(key)
      unformatted_key.nil? ? nil : unformatted_key.to_sym
    end
  end
end<|MERGE_RESOLUTION|>--- conflicted
+++ resolved
@@ -5,13 +5,14 @@
   class Request
     attr_accessor :fields, :include, :filters, :sort_criteria, :errors, :operations,
                   :resource_klass, :context, :paginator, :source_klass, :source_id,
-                  :include_directives, :params
+                  :include_directives, :params, :warnings
 
     def initialize(params = nil, options = {})
       @params = params
       @context = options[:context]
       @key_formatter = options.fetch(:key_formatter, JSONAPI.configuration.key_formatter)
       @errors = []
+      @warnings = []
       @operations = []
       @fields = {}
       @filters = {}
@@ -495,39 +496,32 @@
             end
           end
         when 'attributes'
-          value.each do |attr_key, _attr_value|
-            params_not_allowed.push(attr_key) unless formatted_allowed_fields.include?(attr_key.to_sym)
+          value.each do |attr_key, attr_value|
+            unless formatted_allowed_fields.include?(attr_key.to_sym)
+              params_not_allowed.push(attr_key)
+              unless JSONAPI.configuration.raise_if_parameters_not_allowed
+                value.delete attr_key
+              end
+            end
           end
         when 'type', 'id'
         else
-<<<<<<< HEAD
-          unless formatted_allowed_fields.include?(key.to_sym)
-            params_not_allowed.push(key)
-            unless JSONAPI.configuration.raise_if_parameters_not_allowed
-              params.delete key
-            end
+          params_not_allowed.push(key)
+        end
+      end
+
+      if params_not_allowed.length > 0
+        if JSONAPI.configuration.raise_if_parameters_not_allowed
+          fail JSONAPI::Exceptions::ParametersNotAllowed.new(params_not_allowed)
+        else
+          params_not_allowed_warnings = params_not_allowed.map do |key|
+            JSONAPI::Warning.new(code: JSONAPI::PARAM_NOT_ALLOWED,
+                                 title: 'Param not allowed',
+                                 detail: "#{key} is not allowed.")
           end
-        end
-      end
-
-      if params_not_allowed.length > 0 && JSONAPI.configuration.raise_if_parameters_not_allowed
-        raise JSONAPI::Exceptions::ParametersNotAllowed.new(params_not_allowed)
-      end
-    end
-
-    def parse_add_association_operation(data, association_type, parent_key)
-      association = resource_klass._association(association_type)
-
-      if association.is_a?(JSONAPI::Association::HasMany)
-        ids = data.require(:ids)
-        type = data.require(:type)
-=======
-          params_not_allowed.push(key)
-        end
-      end
->>>>>>> 743a2292
-
-      fail JSONAPI::Exceptions::ParametersNotAllowed.new(params_not_allowed) if params_not_allowed.length > 0
+          self.warnings.concat(params_not_allowed_warnings)
+        end
+      end
     end
 
     # TODO: Please remove after `updateable_fields` is removed
