--- conflicted
+++ resolved
@@ -1,9 +1,5 @@
 module JSONAPI
   module Resources
-<<<<<<< HEAD
-    VERSION = '0.9.10'
-=======
     VERSION = '0.9.11'
->>>>>>> b8c57d52
   end
 end