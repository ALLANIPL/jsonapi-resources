# JSONAPI::Resources [![Build Status](https://secure.travis-ci.org/cerebris/jsonapi-resources.png?branch=master)](http://travis-ci.org/cerebris/jsonapi-resources)

`JSONAPI::Resources`, or "JR", provides a framework for developing a server that complies with the 
[JSON API](http://jsonapi.org/) specification.

Like JSON API itself, JR's design is focused on the resources served by an API. JR needs little more than a definition 
of your resources, including their attributes and relationships, to make your server compliant with JSON API.

JR is designed to work with Rails 4.0+, and provides custom routes, controllers, and serializers. JR's resources may be 
backed by ActiveRecord models or by custom objects.

## Demo App

We have a simple demo app, called [Peeps](https://github.com/cerebris/peeps), available to show how JR is used.

## Client Libraries

JSON API maintains a (non-verified) listing of [client libraries](http://jsonapi.org/implementations/#client-libraries) 
which *should* be compatible with JSON API compliant server implementations such as JR.

## Installation

Add JR to your application's `Gemfile`:

    gem 'jsonapi-resources'

And then execute:

    $ bundle

Or install it yourself as:

    $ gem install jsonapi-resources

## Usage

### Resources

Resources define the public interface to your API. A resource defines which attributes are exposed, as well as 
relationships to other resources.

Resource definitions should by convention be placed in a directory under app named resources, `app/resources`. The class 
name should be the single underscored name of the model that backs the resource with `_resource.rb` appended. For example,
a `Contact` model's resource should have a class named `ContactResource` defined in a file named `contact_resource.rb`.

#### JSONAPI::Resource

Resources must be derived from `JSONAPI::Resource`, or a class that is itself derived from `JSONAPI::Resource`.

For example:

```ruby
require 'jsonapi/resource'

class ContactResource < JSONAPI::Resource
end
```

#### Attributes

Any of a resource's attributes that are accessible must be explicitly declared. Single attributes can be declared using 
the `attribute` method, and multiple attributes can be declared with the `attributes` method on the resource class.

For example:

```ruby
require 'jsonapi/resource'

class ContactResource < JSONAPI::Resource
  attribute :name_first
  attributes :name_last, :email, :twitter
end
```

This resource has 4 defined attributes: `name_first`, `name_last`, `email`, `twitter`, as well as the automatically 
defined attributes `id` and `type`. By default these attributes must exist on the model that is handled by the resource.

A resource object wraps a Ruby object, usually an `ActiveModel` record, which is available as the `@model` variable. 
This allows a resource's methods to access the underlying model.

For example, a computed attribute for `full_name` could be defined as such:

```ruby
require 'jsonapi/resource'

class ContactResource < JSONAPI::Resource
  attributes :name_first, :name_last, :email, :twitter
  attribute :full_name

  def full_name
    "#{@model.name_first}, #{@model.name_last}"
  end
end
```

##### Fetchable Attributes

By default all attributes are assumed to be fetchable. The list of fetchable attributes can be filtered by overriding 
the `fetchable_fields` method.

Here's an example that prevents guest users from seeing the `email` field:

```ruby
class AuthorResource < JSONAPI::Resource
  attributes :name, :email
  model_name 'Person'
  has_many :posts

  def fetchable_fields
    if (context.current_user.guest)
      super(context) - [:email]
    else
      super(context)
    end
  end
end
```

Context flows through from the controller and can be used to control the attributes based on the current user (or other
value).

##### Creatable and Updateable Attributes

By default all attributes are assumed to be updateable and creatable. To prevent some attributes from being accepted by 
the `update` or `create` methods, override the `self.updateable_fields` and `self.createable_fields` methods on a resource.

This example prevents `full_name` from being set:

```ruby
require 'jsonapi/resource'

class ContactResource < JSONAPI::Resource
  attributes :name_first, :name_last, :full_name

  def full_name
    "#{@model.name_first}, #{@model.name_last}"
  end

  def self.updateable_fields(context)
    super - [:full_name]
  end

  def self.createable_fields(context)
    super - [:full_name]
  end
end
```

The `context` is not by default used by the `ResourceController`, but may be used if you override the controller methods.
By using the context you have the option to determine the createable and updateable fields based on the user.

##### Sortable Attributes

JR supports [sorting primary resources by multiple sort criteria](http://jsonapi.org/format/#fetching-sorting).

By default all attributes are assumed to be sortable. To prevent some attributes from being sortable, override the 
`self.sortable_fields` method on a resource.

Here's an example that prevents sorting by post's `body`:

```ruby
class PostResource < JSONAPI::Resource
  attributes :title, :body

  def self.sortable_fields(context)
    super(context) - [:body]
  end
end
```

##### Attribute Formatting

Attributes can have a `Format`. By default all attributes use the default formatter. If an attribute has the `format` 
option set the system will attempt to find a formatter based on this name. In the following example the `last_login_time`
will be returned formatted to a certain time zone:

```ruby
class PersonResource < JSONAPI::Resource
  attributes :name, :email
  attribute :last_login_time, format: :date_with_timezone
end
```

The system will lookup a value formatter named `DateWithTimezoneValueFormatter` and will use this when serializing and
updating the attribute. See the [Value Formatters](#value-formatters) section for more details.

#### Primary Key

Resources are always represented using a key of `id`. If the underlying model does not use `id` as the primary key you 
can use the `primary_key` method to tell the resource which field on the model to use as the primary key. Note: this 
doesn't have to be the actual primary key of the model. For example you may wish to use integers internally and a 
different scheme publicly.

By default only integer values are allowed for primary key. To change this behavior you can override 
`verify_key` class method:

By default only integer values are allowed for primary key. To change this behavior you can override 
`verify_key` class method:

```ruby
class CurrencyResource < JSONAPI::Resource
  primary_key :code
  attributes :code, :name

  has_many :expense_entries

  def self.verify_key(key, context = nil)
    key && String(key)
  end
end
```

#### Model Name

The name of the underlying model is inferred from the Resource name. It can be overridden by use of the `model_name` 
method. For example:

```ruby
class AuthorResource < JSONAPI::Resource
  attribute :name
  model_name 'Person'
  has_many :posts
end
```

#### Associations

Related resources need to be specified in the resource. These are declared with the `has_one` and the `has_many` methods.

Here's a simple example where a post has a single author and an author can have many posts:

```ruby
class PostResource < JSONAPI::Resource
  attribute :title, :body

  has_one :author
end
```

And the corresponding author:

```ruby
class AuthorResource < JSONAPI::Resource
  attribute :name

  has_many :posts
end
```

##### Options

The association methods support the following options:
 * `class_name` - a string specifying the underlying class for the related resource
 * `foreign_key` - the method on the resource used to fetch the related resource. Defaults to `<resource_name>_id` for 
    has_one and `<resource_name>_ids` for has_many relationships.
 * `acts_as_set` - allows the entire set of related records to be replaced in one operation. Defaults to false if not set.

Examples:

```ruby
 class CommentResource < JSONAPI::Resource
  attributes :body
  has_one :post
  has_one :author, class_name: 'Person'
  has_many :tags, acts_as_set: true
 end
```

```ruby
class ExpenseEntryResource < JSONAPI::Resource
  attributes :cost, :transaction_date

  has_one :currency, class_name: 'Currency', foreign_key: 'currency_code'
  has_one :employee
end
```

#### Filters

Filters for locating objects of the resource type are specified in the resource definition. Single filters can be 
declared using the `filter` method, and multiple filters can be declared with the `filters` method on the resource class.

For example:

```ruby
require 'jsonapi/resource'

class ContactResource < JSONAPI::Resource
  attributes :name_first, :name_last, :email, :twitter

  filter :id
  filters :name_first, :name_last
end
```

##### Finders

Basic finding by filters is supported by resources. This is implemented in the `find` and `find_by_key` finder methods. 
Currently this is implemented for `ActiveRecord` based resources. The finder methods rely on the `records` method to get
an `Arel` relation. It is therefore possible to override `records` to affect the three find related methods.

###### Customizing base records for finder methods

If you need to change the base records on which `find` and `find_by_key` operate, you can override the `records` method 
on the resource class.

For example to allow a user to only retrieve his own posts you can do the following:

```ruby
class PostResource < JSONAPI::Resource
  attribute :title, :body

  def self.records(options = {})
    context = options[:context]
    context.current_user.posts
  end
end
```

When you create a relationship, a method is created to fetch record(s) for that relationship. This method calls 
`records_for(association_name)` by default.

```ruby
class PostResource < JSONAPI::Resource
  has_one :author
  has_many :comments

  # def record_for_author(options = {})
  #   records_for("author", options)
  # end

  # def records_for_comments(options = {})
  #   records_for("comments", options)
  # end
end

```

For example, you may want raise an error if the user is not authorized to view the associated records.

```ruby
class BaseResource < JSONAPI::Resource
  def records_for(association_name, options={})
    context = options[:context]
    records = model.public_send(association_name)

    unless context.current_user.can_view?(records)
      raise NotAuthorizedError
    end

    records
  end
end
```

###### Applying Filters

The `apply_filter` method is called to apply each filter to the `Arel` relation. You may override this method to gain 
control over how the filters are applied to the `Arel` relation.

This example shows how you can implement different approaches for different filters.

```ruby
def self.apply_filter(records, filter, value)
  case filter
    when :visibility
      records.where('users.publicly_visible = ?', value == :public)
    when :last_name, :first_name, :name
      if value.is_a?(Array)
        value.each do |val|
          records = records.where(_model_class.arel_table[filter].matches(val))
        end
        return records
      else
        records.where(_model_class.arel_table[filter].matches(value))
      end
    else
      return super(records, filter, value)
  end
end
```

###### Override finder methods

Finally if you have more complex requirements for finding you can override the `find` and `find_by_key` methods on the 
resource class.

Here's an example that defers the `find` operation to a `current_user` set on the `context` option:

```ruby
class AuthorResource < JSONAPI::Resource
  attribute :name
  model_name 'Person'
  has_many :posts

  filter :name

  def self.find(filters, options = {})
    context = options[:context]
    authors = context.current_user.find_authors(filters)

    return authors.map do |author|
      self.new(author)
    end
  end
end
```

#### Pagination

Pagination is performed using a `paginator`, which is a class responsible for parsing the `page` request parameters and 
applying the pagination logic to the results.

##### Paginators

`JSONAPI::Resource` supports several pagination methods by default, and allows you to implement a custom system if the 
defaults do not meet your needs.

###### Paged Paginator

The `paged` `paginator` returns results based on pages of a fixed size. Valid `page` parameters are `number` and `size`. 
If `number` is omitted the first page is returned. If `size` is omitted the `default_page_size` from the configuration 
settings is used.

###### Offset Paginator

The `offset` `paginator` returns results based on an offset from the beginning of the resultset. Valid `page` parameters 
are `offset` and `limit`. If `offset` is omitted a value of 0 will be used. If `limit` is omitted the `default_page_size` 
from the configuration settings is used.

###### Custom Paginators

Custom `paginators` can be used. These should derive from `Paginator`. The `apply` method takes a `relation` and is 
expected to return a `relation`. The `initialize` method receives the parameters from the `page` request parameters. It 
is up to the paginator author to parse and validate these parameters.

For example, here is a very simple single record at a time paginator:

```ruby
class SingleRecordPaginator < JSONAPI::Paginator
  def initialize(params)
    # param parsing and validation here
    @page = params.to_i
  end

  def apply(relation)
    relation.offset(@page).limit(1)
  end
end
```

##### Paginator Configuration

The default paginator, which will be used for all resources, is set using `JSONAPI.configure`. For example, in your 
`config/initializers/jsonapi_resources.rb`:

```ruby
JSONAPI.configure do |config|
  # built in paginators are :none, :offset, :cursor, :paged
  config.default_paginator = :offset

  config.default_page_size = 10
  config.maximum_page_size = 20
end
```

If no `default_paginator` is configured, pagination will be disabled by default.

Paginators can also be set at the resource-level, which will override the default setting. This is done using the 
`paginator` method:

```ruby
class BookResource < JSONAPI::Resource
  attribute :title
  attribute :isbn

  paginator :offset
end
```

To disable pagination in a resource, specify `:none` for `paginator`.

#### Callbacks

`ActiveSupport::Callbacks` is used to provide callback functionality, so the behavior is very similar to what you may be 
used to from `ActiveRecord`.

For example, you might use a callback to perform authorization on your resource before an action.

```ruby
class BaseResource < JSONAPI::Resource
  before_create :authorize_create

  def authorize_create
    # ...
  end
end
```

The types of supported callbacks are:
- `before`
- `after`
- `around`

##### `JSONAPI::Resource` Callbacks

Callbacks can be defined for the following `JSONAPI::Resource` events:

- `:create`
- `:update`
- `:remove`
- `:save`
- `:create_has_many_link`
- `:replace_has_many_links`
- `:create_has_one_link`
- `:replace_has_one_link`
- `:remove_has_many_link`
- `:remove_has_one_link`
- `:replace_fields`

##### `JSONAPI::OperationsProcessor` Callbacks

Callbacks can also be defined for `JSONAPI::OperationsProcessor` events:
- `:operations`: The set of operations.
- `:operation`: The individual operations.

### Controllers

`JSONAPI::Resources` provides a class, `ResourceController`, that can be used as the base class for your controllers. 
`ResourceController` supports `index`, `show`, `create`, `update`, and `destroy` methods. Just deriving your controller 
from `ResourceController` will give you a fully functional controller.

For example:

```ruby
class PeopleController < JSONAPI::ResourceController

end
```

Of course you are free to extend this as needed and override action handlers or other methods.

The context that's used for serialization and resource configuration is set by the controller's `context` method.

For example:

```ruby
class ApplicationController < JSONAPI::ResourceController
  def context
    {current_user: current_user}
  end
end

# Specific resource controllers derive from ApplicationController
# and share its context
class PeopleController < ApplicationController

end
```

#### Namespaces

JSONAPI::Resources supports namespacing of controllers and resources. With namespacing you can version your API.

If you namespace your controller it will require a namespaced resource.

In the following example we have a `resource` that isn't namespaced, and one the has now been namespaced. There are 
slight differences between the two resources, as might be seen in a new version of an API:

```ruby
class PostResource < JSONAPI::Resource
  attribute :title
  attribute :body
  attribute :subject

  has_one :author, class_name: 'Person'
  has_one :section
  has_many :tags, acts_as_set: true
  has_many :comments, acts_as_set: false
  def subject
    @model.title
  end

  filters :title, :author, :tags, :comments
  filter :id
end

...

module Api
  module V1
    class PostResource < JSONAPI::Resource
      # V1 replaces the non-namespaced resource
      # V1 no longer supports tags and now calls author 'writer'
      attribute :title
      attribute :body
      attribute :subject

      has_one :writer, foreign_key: 'author_id'
      has_one :section
      has_many :comments, acts_as_set: false

      def subject
        @model.title
      end

      filters :writer
    end

    class WriterResource < JSONAPI::Resource
      attributes :name, :email
      model_name 'Person'
      has_many :posts

      filter :name
    end
  end
end
```

The following controllers are used:

```ruby
class PostsController < JSONAPI::ResourceController
end

module Api
  module V1
    class PostsController < JSONAPI::ResourceController
    end
  end
end
```

You will also need to namespace your routes:

```ruby
Rails.application.routes.draw do

  jsonapi_resources :posts

  namespace :api do
    namespace :v1 do
      jsonapi_resources :posts
    end
  end
end
```

When a namespaced `resource` is used, any related `resources` must also be in the same namespace.

#### Error codes

Error codes are provided for each error object returned, based on the error. These errors are:

```ruby
module JSONAPI
  VALIDATION_ERROR = 100
  INVALID_RESOURCE = 101
  FILTER_NOT_ALLOWED = 102
  INVALID_FIELD_VALUE = 103
  INVALID_FIELD = 104
  PARAM_NOT_ALLOWED = 105
  PARAM_MISSING = 106
  INVALID_FILTER_VALUE = 107
  COUNT_MISMATCH = 108
  KEY_ORDER_MISMATCH = 109
  KEY_NOT_INCLUDED_IN_URL = 110
  INVALID_INCLUDE = 112
  RELATION_EXISTS = 113
  INVALID_SORT_PARAM = 114
  INVALID_LINKS_OBJECT = 115
  TYPE_MISMATCH = 116
  INVALID_PAGE_OBJECT = 117
  INVALID_PAGE_VALUE = 118
  RECORD_NOT_FOUND = 404
  LOCKED = 423
end
```

These codes can be customized in your app by creating an initializer to override any or all of the codes.

### Serializer

The `ResourceSerializer` can be used to serialize a resource into JSON API compliant JSON. `ResourceSerializer` must be
 initialized with the primary resource type it will be serializing. `ResourceSerializer` has a `serialize_to_hash`
 method that takes a resource instance or array of resource instances to serialize. For example:

```ruby
require 'jsonapi/resource_serializer'
post = Post.find(1)
JSONAPI::ResourceSerializer.new(PostResource).serialize_to_hash(PostResource.new(post))
```

This returns results like this:

```ruby
{
  posts: {
    id: 1,
    title: 'New post',
    body: 'A body!!!',
    links: {
      section: nil,
      author: 1,
      tags: [1,2,3],
      comments: [1,2]
    }
  }
}
```

#### serialize_to_hash method options

The `serialize_to_hash` method also takes some optional parameters:

##### `include`

An array of resources. Nested resources can be specified with dot notation.

  *Purpose*: determines which objects will be side loaded with the source objects in an `included` section

  *Example*: ```include: ['comments','author','comments.tags','author.posts']```

##### `fields`

A hash of resource types and arrays of fields for each resource type.

  *Purpose*: determines which fields are serialized for a resource type. This encompasses both attributes and 
  association ids in the links section for a resource. Fields are global for a resource type.

  *Example*: ```fields: { people: [:email, :comments], posts: [:title, :author], comments: [:body, :post]}```

```ruby
post = Post.find(1)
JSONAPI::ResourceSerializer.new(PostResource).serialize_to_hash(
  PostResource.new(post),
  include: ['comments','author','comments.tags','author.posts'],
  fields: {
    people: [:email, :comments],
    posts: [:title, :author],
    tags: [:name],
    comments: [:body, :post]
  }
)
```

##### `context`

Context data can be provided to the serializer, which passes it to each resource as it is inspected.

#### Routing

JR has a couple of helper methods available to assist you with setting up routes.

##### `jsonapi_resources`

Like `resources` in `ActionDispatch`, `jsonapi_resources` provides resourceful routes mapping between HTTP verbs and URLs
and controller actions. This will also setup mappings for relationship URLs for a resource's associations. For example:

```ruby
Rails.application.routes.draw do
  jsonapi_resources :contacts
  jsonapi_resources :phone_numbers
end
```

gives the following routes

```
                     Prefix Verb      URI Pattern                                               Controller#Action
contact_links_phone_numbers GET       /contacts/:contact_id/links/phone-numbers(.:format)       contacts#show_association {:association=>"phone_numbers"}
                            POST      /contacts/:contact_id/links/phone-numbers(.:format)       contacts#create_association {:association=>"phone_numbers"}
                            DELETE    /contacts/:contact_id/links/phone-numbers/:keys(.:format) contacts#destroy_association {:association=>"phone_numbers"}
      contact_phone_numbers GET       /contacts/:contact_id/phone-numbers(.:format)             phone_numbers#get_related_resources {:association=>"phone_numbers", :source=>"contacts"}
                   contacts GET       /contacts(.:format)                                       contacts#index
                            POST      /contacts(.:format)                                       contacts#create
                new_contact GET       /contacts/new(.:format)                                   contacts#new
               edit_contact GET       /contacts/:id/edit(.:format)                              contacts#edit
                    contact GET       /contacts/:id(.:format)                                   contacts#show
                            PATCH     /contacts/:id(.:format)                                   contacts#update
                            PUT       /contacts/:id(.:format)                                   contacts#update
                            DELETE    /contacts/:id(.:format)                                   contacts#destroy
 phone_number_links_contact GET       /phone-numbers/:phone_number_id/links/contact(.:format)   phone_numbers#show_association {:association=>"contact"}
                            PUT|PATCH /phone-numbers/:phone_number_id/links/contact(.:format)   phone_numbers#update_association {:association=>"contact"}
                            DELETE    /phone-numbers/:phone_number_id/links/contact(.:format)   phone_numbers#destroy_association {:association=>"contact"}
       phone_number_contact GET       /phone-numbers/:phone_number_id/contact(.:format)         contacts#get_related_resource {:association=>"contact", :source=>"phone_numbers"}
              phone_numbers GET       /phone-numbers(.:format)                                  phone_numbers#index
                            POST      /phone-numbers(.:format)                                  phone_numbers#create
           new_phone_number GET       /phone-numbers/new(.:format)                              phone_numbers#new
          edit_phone_number GET       /phone-numbers/:id/edit(.:format)                         phone_numbers#edit
               phone_number GET       /phone-numbers/:id(.:format)                              phone_numbers#show
                            PATCH     /phone-numbers/:id(.:format)                              phone_numbers#update
                            PUT       /phone-numbers/:id(.:format)                              phone_numbers#update
                            DELETE    /phone-numbers/:id(.:format)                              phone_numbers#destroy
```

##### `jsonapi_resource`

Like `jsonapi_resources`, but for resources you lookup without an id.

#### Nested Routes

By default nested routes are created for getting related resources and manipulating relationships. You can control the
nested routes by passing a block into `jsonapi_resources` or `jsonapi_resource`. An empty block will not create
any nested routes. For example:

```ruby
Rails.application.routes.draw do
  jsonapi_resources :contacts do
  end
end
```

gives routes that are only related to the primary resource, and none for its relationships:

```
      Prefix Verb   URI Pattern                  Controller#Action
    contacts GET    /contacts(.:format)          contacts#index
             POST   /contacts(.:format)          contacts#create
 new_contact GET    /contacts/new(.:format)      contacts#new
edit_contact GET    /contacts/:id/edit(.:format) contacts#edit
     contact GET    /contacts/:id(.:format)      contacts#show
             PATCH  /contacts/:id(.:format)      contacts#update
             PUT    /contacts/:id(.:format)      contacts#update
             DELETE /contacts/:id(.:format)      contacts#destroy
```

To manually add in the nested routes you can use the `jsonapi_links`, `jsonapi_related_resources` and
`jsonapi_related_resource` inside the block. Or, you can add the default set of nested routes using the 
`jsonapi_relationships` method. For example:

```ruby
Rails.application.routes.draw do
  jsonapi_resources :contacts do
    jsonapi_relationships
  end
end
```

```ruby
Rails.application.routes.draw do
  jsonapi_resources :contacts do
    jsonapi_relationships
  end
end
```

###### `jsonapi_links`

You can add relationship routes in with `jsonapi_links`, for example:

```ruby
Rails.application.routes.draw do
  jsonapi_resources :contacts do
    jsonapi_links :phone_numbers
  end
end
```

Gives the following routes:

```
contact_links_phone_numbers GET    /contacts/:contact_id/links/phone-numbers(.:format)       contacts#show_association {:association=>"phone_numbers"}
                            POST   /contacts/:contact_id/links/phone-numbers(.:format)       contacts#create_association {:association=>"phone_numbers"}
                            DELETE /contacts/:contact_id/links/phone-numbers/:keys(.:format) contacts#destroy_association {:association=>"phone_numbers"}
                   contacts GET    /contacts(.:format)                                       contacts#index
                            POST   /contacts(.:format)                                       contacts#create
                new_contact GET    /contacts/new(.:format)                                   contacts#new
               edit_contact GET    /contacts/:id/edit(.:format)                              contacts#edit
                    contact GET    /contacts/:id(.:format)                                   contacts#show
                            PATCH  /contacts/:id(.:format)                                   contacts#update
                            PUT    /contacts/:id(.:format)                                   contacts#update
                            DELETE /contacts/:id(.:format)                                   contacts#destroy

```

The new routes allow you to show, create and destroy the associations between resources.

###### `jsonapi_related_resources`

Creates a nested route to GET the related has_many resources. For example:

```ruby
Rails.application.routes.draw do
  jsonapi_resources :contacts do
    jsonapi_related_resources :phone_numbers
  end
end

```

gives the following routes:

```
               Prefix Verb   URI Pattern                                   Controller#Action
contact_phone_numbers GET    /contacts/:contact_id/phone-numbers(.:format) phone_numbers#get_related_resources {:association=>"phone_numbers", :source=>"contacts"}
             contacts GET    /contacts(.:format)                           contacts#index
                      POST   /contacts(.:format)                           contacts#create
          new_contact GET    /contacts/new(.:format)                       contacts#new
         edit_contact GET    /contacts/:id/edit(.:format)                  contacts#edit
              contact GET    /contacts/:id(.:format)                       contacts#show
                      PATCH  /contacts/:id(.:format)                       contacts#update
                      PUT    /contacts/:id(.:format)                       contacts#update
                      DELETE /contacts/:id(.:format)                       contacts#destroy

```

A single additional route was created to allow you GET the phone numbers through the contact.

###### `jsonapi_related_resource`

Like `jsonapi_related_resources`, but for has_one related resources.

```ruby
Rails.application.routes.draw do
  jsonapi_resources :phone_numbers do
    jsonapi_related_resource :contact
  end
end
```

gives the following routes:

```
              Prefix Verb   URI Pattern                                       Controller#Action
phone_number_contact GET    /phone-numbers/:phone_number_id/contact(.:format) contacts#get_related_resource {:association=>"contact", :source=>"phone_numbers"}
       phone_numbers GET    /phone-numbers(.:format)                          phone_numbers#index
                     POST   /phone-numbers(.:format)                          phone_numbers#create
    new_phone_number GET    /phone-numbers/new(.:format)                      phone_numbers#new
   edit_phone_number GET    /phone-numbers/:id/edit(.:format)                 phone_numbers#edit
        phone_number GET    /phone-numbers/:id(.:format)                      phone_numbers#show
                     PATCH  /phone-numbers/:id(.:format)                      phone_numbers#update
                     PUT    /phone-numbers/:id(.:format)                      phone_numbers#update
                     DELETE /phone-numbers/:id(.:format)                      phone_numbers#destroy

```

#### Formatting

JR by default uses some simple rules to format an attribute for serialization. Strings and Integers are output to JSON 
as is, and all other values have `.to_s` applied to them. This outputs something in all cases, but it is certainly not 
correct for every situation.

If you want to change the way an attribute is serialized you have a couple of ways. The simplest method is to create a 
getter method on the resource which overrides the attribute and apply the formatting there. For example:

```ruby
class PersonResource < JSONAPI::Resource
  attributes :name, :email
  attribute :last_login_time

  def last_login_time
    @model.last_login_time.in_time_zone(@context[:current_user].time_zone).to_s
  end
end
```

This is simple to implement for a one off situation, but not for example if you want to apply the same formatting rules 
to all DateTime fields in your system. Another issue is the attribute on the resource will always return a formatted 
response, whether you want it or not.

##### Value Formatters

To overcome the above limitations JR uses Value Formatters. Value Formatters allow you to control the way values are 
handled for an attribute. The `format` can be set per attribute as it is declared in the resource. For example:

```ruby
class PersonResource < JSONAPI::Resource
  attributes :name, :email
  attribute :last_login_time, format: :date_with_timezone
end
```

A Value formatter has a `format` and an `unformat` method. Here's the base ValueFormatter and DefaultValueFormatter for 
reference:

```ruby
module JSONAPI
  class ValueFormatter < Formatter
    class << self
<<<<<<< HEAD
      def format(raw_value, context)
=======
>>>>>>> bc485fe2
      def format(raw_value)
        super(raw_value)
      end

      def unformat(value)
        super(value)
      end
      ...
    end
  end
end

class DefaultValueFormatter < JSONAPI::ValueFormatter
  class << self
<<<<<<< HEAD
    def format(raw_value, source)
=======
    def format(raw_value)
>>>>>>> bc485fe2
      case raw_value
        when String, Integer
          return raw_value
        else
          return raw_value.to_s
      end
    end
  end
end
```

You can also create your own Value Formatter. Value Formatters must be named with the `format` name followed by 
`ValueFormatter`, i.e. `DateWithTimezoneValueFormatter` and derive from `JSONAPI::ValueFormatter`. It is
recommended that you create a directory for your formatters, called `formatters`.

The `format` method is called by the `ResourceSerializer` as is serializing a resource. The format method takes the `raw_value` parameter. `raw_value` is the value as read from the model.

<<<<<<< HEAD
The `unformat` method is called when processing the request. Each incoming attribute (except `links`) are
run through the `unformat` method. The `unformat` method takes the `value`, and `context` parameters.
`value` is the value as it comes in on the request, and `context` is the context of the current 
user/request. This allows you process the incoming value to alter its state before it is stored in the 
model. By default no processing is applied.
=======
The `unformat` method is called when processing the request. Each incoming attribute (except `links`) are run through the `unformat` method. The `unformat` method takes a `value` parameter. `value` is the value as it comes in on the request. This allows you process the incoming value to alter its state before it is stored in the model.
>>>>>>> bc485fe2

###### Use a Different Default Value Formatter

Another way to handle formatting is to set a different default value formatter. This will affect all attributes that do 
not have a `format` set. You can do this by overriding the `default_attribute_options` method for a resource (or a base 
resource for a system wide change).

```ruby
  def default_attribute_options
    {format: :my_default}
  end
```

and

```ruby
class MyDefaultValueFormatter < JSONAPI::ValueFormatter
  class << self
    def format(raw_value)
      case raw_value
        when String, Integer
          return raw_value
        when DateTime
          return raw_value.in_time_zone('UTC').to_s
        else
          return raw_value.to_s
      end
    end
  end
end
```

This way all DateTime values will be formatted to display in the UTC timezone.

#### Key Format

By default JR uses dasherized keys as per the 
[JSON API naming recommendations](http://jsonapi.org/recommendations/#naming).  This can be changed by specifying a 
different key formatter.

For example, to use camel cased keys with an initial lowercase character (JSON's default) create an initializer and add 
the following:

```
JSONAPI.configure do |config|
  # built in key format options are :underscored_key, :camelized_key and :dasherized_key
  config.json_key_format = :camelized_key
end
```

This will cause the serializer to use the `CamelizedKeyFormatter`. You can also create your own `KeyFormatter`, for 
example:

```ruby
class UpperCamelizedKeyFormatter < JSONAPI::KeyFormatter
  class << self
    def format(key)
      super.camelize(:upper)
    end
  end
end
```

You would specify this in `JSONAPI.configure` as `:upper_camelized`.

## Contributing

1. Fork it ( http://github.com/cerebris/jsonapi-resources/fork )
2. Create your feature branch (`git checkout -b my-new-feature`)
3. Commit your changes (`git commit -am 'Add some feature'`)
4. Push to the branch (`git push origin my-new-feature`)
5. Create a new Pull Request

## License

Copyright 2014 Cerebris Corporation. MIT License (see LICENSE for details).<|MERGE_RESOLUTION|>--- conflicted
+++ resolved
@@ -979,10 +979,6 @@
 module JSONAPI
   class ValueFormatter < Formatter
     class << self
-<<<<<<< HEAD
-      def format(raw_value, context)
-=======
->>>>>>> bc485fe2
       def format(raw_value)
         super(raw_value)
       end
@@ -997,11 +993,7 @@
 
 class DefaultValueFormatter < JSONAPI::ValueFormatter
   class << self
-<<<<<<< HEAD
-    def format(raw_value, source)
-=======
     def format(raw_value)
->>>>>>> bc485fe2
       case raw_value
         when String, Integer
           return raw_value
@@ -1019,15 +1011,7 @@
 
 The `format` method is called by the `ResourceSerializer` as is serializing a resource. The format method takes the `raw_value` parameter. `raw_value` is the value as read from the model.
 
-<<<<<<< HEAD
-The `unformat` method is called when processing the request. Each incoming attribute (except `links`) are
-run through the `unformat` method. The `unformat` method takes the `value`, and `context` parameters.
-`value` is the value as it comes in on the request, and `context` is the context of the current 
-user/request. This allows you process the incoming value to alter its state before it is stored in the 
-model. By default no processing is applied.
-=======
 The `unformat` method is called when processing the request. Each incoming attribute (except `links`) are run through the `unformat` method. The `unformat` method takes a `value` parameter. `value` is the value as it comes in on the request. This allows you process the incoming value to alter its state before it is stored in the model.
->>>>>>> bc485fe2
 
 ###### Use a Different Default Value Formatter
 
