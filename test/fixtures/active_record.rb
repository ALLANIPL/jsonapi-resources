--- conflicted
+++ resolved
@@ -290,18 +290,13 @@
   def remove(id)
     @breeds.delete(id)
   end
-<<<<<<< HEAD
-=======
-end
-
-class CustomerOrder < ActiveRecord::Base
+
 end
 
 class PurchaseOrder < ActiveRecord::Base
 end
 
 class LineItem < ActiveRecord::Base
->>>>>>> aae8e203
 end
 
 ### PORO Data - don't do this in a production app
